--- conflicted
+++ resolved
@@ -345,7 +345,6 @@
         openapi_url="/openapi.json" if enable_docs else None,
     )
 
-<<<<<<< HEAD
     # Add CORS middleware with security-focused configuration
     app.add_middleware(
         CORSMiddleware,
@@ -363,19 +362,6 @@
         ],
         expose_headers=["X-Correlation-ID", "X-API-Version"],
         max_age=600,  # Cache preflight for 10 minutes
-=======
-    # Add CORS middleware with secure configuration
-    cors_origins = _get_cors_origins(test_mode)
-    cors_methods = _get_cors_methods(test_mode)
-    cors_headers = _get_cors_headers(test_mode)
-    
-    app.add_middleware(
-        CORSMiddleware,
-        allow_origins=cors_origins,
-        allow_credentials=True,
-        allow_methods=cors_methods,
-        allow_headers=cors_headers,
->>>>>>> 8a906c07
     )
     
     # Add HTTP monitoring middleware for alerting
